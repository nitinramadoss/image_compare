import 'package:image/image.dart';

import 'lib/image_compare.dart';
import 'dart:io' as IO;

void main(List<String> arguments) {
// NOTE: Test

  var imageFile1 = IO.File('koala2.jpg').readAsBytesSync();
  var image1 = decodeImage(imageFile1)!;
  var imageFile2 = IO.File('koala1.jpg').readAsBytesSync();
  var image2 = decodeImage(imageFile2)!;

<<<<<<< HEAD
  var pair = ImagePair(image1, image2)..setAlgorithm(AverageHash());
  print(pair.compare());
  var pair2 = ImagePair(image1, image2)..setAlgorithm(PerceptualHash());
  print(pair2.compare());
  var pair3 = ImagePair(image1, image2)..setAlgorithm(MedianHash());
  print(pair3.compare());
=======
  print(compareImages(image1, image2, IntersectionHistogram()));
>>>>>>> 3d60c04f
}<|MERGE_RESOLUTION|>--- conflicted
+++ resolved
@@ -11,14 +11,5 @@
   var imageFile2 = IO.File('koala1.jpg').readAsBytesSync();
   var image2 = decodeImage(imageFile2)!;
 
-<<<<<<< HEAD
-  var pair = ImagePair(image1, image2)..setAlgorithm(AverageHash());
-  print(pair.compare());
-  var pair2 = ImagePair(image1, image2)..setAlgorithm(PerceptualHash());
-  print(pair2.compare());
-  var pair3 = ImagePair(image1, image2)..setAlgorithm(MedianHash());
-  print(pair3.compare());
-=======
   print(compareImages(image1, image2, IntersectionHistogram()));
->>>>>>> 3d60c04f
 }