import 'package:image/image.dart';

import 'package:image_compare/image_compare.dart';
import 'dart:io' as IO;

void main(List<String> arguments) {
// NOTE: Test

<<<<<<< HEAD
  var imageFile1 = IO.File('images/kolam1.png').readAsBytesSync();
  var image1 = decodeImage(imageFile1)!;
  var imageFile2 = IO.File('images/kolam3.png').readAsBytesSync();
  var image2 = decodeImage(imageFile2)!;

  print(compareImages(image1, image2, PixelMatching()));
=======
  var imageFile1 = IO.File('images/koala1.jpg').readAsBytesSync();
  var image1 = decodeImage(imageFile1)!;
  var imageFile2 = IO.File('images/koala2.jpg').readAsBytesSync();
  var image2 = decodeImage(imageFile2)!;

  print(compareImages(image1, image2, PerceptualHash()));
>>>>>>> 6ea17d5d
}<|MERGE_RESOLUTION|>--- conflicted
+++ resolved
@@ -6,19 +6,10 @@
 void main(List<String> arguments) {
 // NOTE: Test
 
-<<<<<<< HEAD
-  var imageFile1 = IO.File('images/kolam1.png').readAsBytesSync();
-  var image1 = decodeImage(imageFile1)!;
-  var imageFile2 = IO.File('images/kolam3.png').readAsBytesSync();
-  var image2 = decodeImage(imageFile2)!;
-
-  print(compareImages(image1, image2, PixelMatching()));
-=======
   var imageFile1 = IO.File('images/koala1.jpg').readAsBytesSync();
   var image1 = decodeImage(imageFile1)!;
   var imageFile2 = IO.File('images/koala2.jpg').readAsBytesSync();
   var image2 = decodeImage(imageFile2)!;
 
   print(compareImages(image1, image2, PerceptualHash()));
->>>>>>> 6ea17d5d
 }