import 'dart:math';

import 'package:image/image.dart';
import 'package:meta/meta.dart';
import 'package:tuple/tuple.dart';

/// Abstract class for all algorithms
abstract class Algorithm {
  /// Tuple of [Pixel] lists for [src1] and [src2]
  @protected
  var _pixelListPair;

  /// Default constructor gets implicitly called on subclass instantiation
  Algorithm() {
    _pixelListPair = Tuple2<List, List>([], []);
  }

  /// Creates lists of [Pixel] for [src1] and [src2] for sub class compare operations
  double compare(Image src1, Image src2) {
    // RGB intensities
    var bytes1 = src1.getBytes(format: Format.rgb);
    var bytes2 = src2.getBytes(format: Format.rgb);

    for (var i = 0; i <= bytes1.length - 3; i += 3) {
      _pixelListPair.item1.add(Pixel(bytes1[i], bytes1[i + 1], bytes1[i + 2]));
    }

    for (var i = 0; i <= bytes2.length - 3; i += 3) {
      _pixelListPair.item2.add(Pixel(bytes2[i], bytes2[i + 1], bytes2[i + 2]));
    }

    return 0.0; // default return
  }
}

/// Organizational class for storing [src1] and [src2] data
class Pixel {
  final int _red;
  final int _blue;
  final int _green;

  Pixel(this._red, this._blue, this._green);
}

/// Algorithm class for comparing images with euclidean distance
class DistanceAlgorithm extends Algorithm {
  @override
  double compare(Image src1, Image src2) {
    // Delegates pixel extraction to parent
    super.compare(src1, src2);

    return 1.0;
  }
}

/// Algorithm class for comparing images with hashing
abstract class HashAlgorithm extends Algorithm {

  /// Resizes images to same dimension
  @override
  double compare(Image src1, Image src2) {
    src1 = copyResize(grayscale(src1), height: 8, width: 8);
    src2 = copyResize(grayscale(src2), height: 8, width: 8);

    // Delegates pixel extraction to parent
    super.compare(src1, src2);

    return 0.0; //default return
  }

  double hamming_distance(String str1, String str2) {
    var dist_counter = 0;
    for (var i = 0; i < str1.length; i++) {
      dist_counter += str1[i] != str2[i] ? 1 : 0;
    }
    return pow((dist_counter / str1.length), 2) * 100;
  }
}

/// Algorithm class for comparing images with average hash
class Average_Hash extends HashAlgorithm {

  /// Calculates average hash of [src1] and [src2], returns hamming distance
  @override
  double compare(Image src1, Image src2) {

    // Delegates image resizing to parent
    super.compare(src1, src2);
<<<<<<< HEAD
=======
   
>>>>>>> da27c1c1
    var hash1 = average_hash_algo(_pixelListPair.item1);
    var hash2 = average_hash_algo(_pixelListPair.item2);

    // Delegates hamming distance computation to parent
    return super.hamming_distance(hash1, hash2);
  }

  /// Computes average hash string for an image
  String average_hash_algo(List pixel_list) {
    var src_array = pixel_list.map((e) => e._red).toList();

    var bit_string = '';

    var mean = (src_array.reduce((a, b) => a + b) / src_array.length);
    src_array.asMap().forEach((key, value) {
      src_array[key] = value > mean ? 1 : 0;
    });

    src_array.forEach((element) {
      bit_string += (1 * element).toString();
    });

    return BigInt.parse(bit_string, radix: 2).toRadixString(16);
  }
}

/// Abstract class for all histogram algorithms
abstract class HistogramAlgorithm extends Algorithm {
  /// Number of bins in each histogram
  @protected
  var _binSize;

  /// Histograms for [src1] and [src2] stored in a Tuple2
  @protected
  var _histograms;

  /// Default constructor gets implicitly called on subclass instantiation
  HistogramAlgorithm() {
    _binSize = 256;
    _histograms =
        Tuple2(List.filled(_binSize, 0.0), List.filled(_binSize, 0.0));
  }

  /// Fills color intensity histograms for child class compare operations
  @override
  double compare(Image src1, Image src2) {
    // Delegates pixel extraction to parent
    super.compare(src1, src2);

    for (Pixel pixel in _pixelListPair.item1) {
      _histograms.item1[pixel._red] += 1;
      _histograms.item1[pixel._blue] += 1;
      _histograms.item1[pixel._green] += 1;
    }

    for (Pixel pixel in _pixelListPair.item2) {
      _histograms.item2[pixel._red] += 1;
      _histograms.item2[pixel._blue] += 1;
      _histograms.item2[pixel._green] += 1;
    }

    return 0.0; // default return
  }
}

/// Algorithm class for comparing images with chi-square histogram intersections
class ChiSquareHistogramAlgorithm extends HistogramAlgorithm {
  /// Calculates histogram similarity using chi-squared distance
  @override
  double compare(Image src1, Image src2) {
    // Delegates histogram initialization to parent
    super.compare(src1, src2);

    var sum = 0.0;
    for (var i = 0; i < _binSize; i++) {
      var count1 = _histograms.item1[i] / (src1.width * src1.height);
      var count2 = _histograms.item2[i] / (src2.width * src2.height);

      sum += (count1 + count2 != 0)
          ? ((count1 - count2) * (count1 - count2)) / (count1 + count2)
          : 0;
    }
    sum *= 0.5;

    return sum;
  }
}

/// Algorithm class for comparing images with standard histogram intersections
class IntersectionHistogramAlgorithm extends HistogramAlgorithm {
  /// Calculates histogram similarity using standard intersection
  @override
  double compare(Image src1, Image src2) {
    // Delegates histogram initialization to parent
    super.compare(src1, src2);

    var sum = 0.0;
    for (var i = 0; i < _binSize; i++) {
      var count1 = _histograms.item1[i];
      var count2 = _histograms.item2[i];

      sum += min(count1, count2);
    }

    return sum /
        (src2.width * src2.height); // percentage of [src2] that matches [src1]
  }
}<|MERGE_RESOLUTION|>--- conflicted
+++ resolved
@@ -55,7 +55,6 @@
 
 /// Algorithm class for comparing images with hashing
 abstract class HashAlgorithm extends Algorithm {
-
   /// Resizes images to same dimension
   @override
   double compare(Image src1, Image src2) {
@@ -79,17 +78,12 @@
 
 /// Algorithm class for comparing images with average hash
 class Average_Hash extends HashAlgorithm {
-
   /// Calculates average hash of [src1] and [src2], returns hamming distance
   @override
   double compare(Image src1, Image src2) {
-
     // Delegates image resizing to parent
     super.compare(src1, src2);
-<<<<<<< HEAD
-=======
-   
->>>>>>> da27c1c1
+
     var hash1 = average_hash_algo(_pixelListPair.item1);
     var hash2 = average_hash_algo(_pixelListPair.item2);
 
