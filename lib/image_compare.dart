--- conflicted
+++ resolved
@@ -101,14 +101,14 @@
 }
 
 /// Algorithm class for comparing images with euclidean distance.
-/// 
+///
 /// Images are resized to the same dimensions (if dimensions don't match)
-/// and euclidean difference between [src1] RGB values and [src2] RGB values 
-/// for each pixel is summed. 
-/// 
+/// and euclidean difference between [src1] RGB values and [src2] RGB values
+/// for each pixel is summed.
+///
 /// sum(sqrt(([src1[i].red - [src2[i].red)^2 + ([src1[i].blue - [src2[i].blue)^2 +
 /// ([src1[i].green - [src2[i].green)^2)
-/// 
+///
 /// * Best with images of similar aspect ratios and dimensions
 /// * Compare for exactness (if two images are identical)
 /// * Returns percentage difference (0.0 - no difference, 1.0 - 100% difference)
@@ -144,11 +144,11 @@
 }
 
 /// Algorithm class for comparing images with standard pixel matching.
-/// 
+///
 /// Images are resized to the same dimensions (if dimensions don't match)
 /// and each [src1] pixel's RGB value is checked to see if it falls within 5%
 /// (of 256) of [src2] pixel's RGB value.
-/// 
+///
 /// * Best with images of similar aspect ratios and dimensions
 /// * Compare for exactness (if two images are identical)
 /// * Returns percentage similarity (0.0 - no similarity, 1.0 - 100% similarity)
@@ -186,15 +186,15 @@
 }
 
 /// Algorithm class for comparing images with image euclidean distance
-/// 
+///
 /// Images are resized to the same dimensions (if dimensions don't match)
 /// and are grayscaled. A gaussian blur is applied when calculating distance
-/// between pixel intensities. Spatial relationship is taken into account 
-/// within the guassian function to reduce effect of minor perturbations.  
-/// 
+/// between pixel intensities. Spatial relationship is taken into account
+/// within the guassian function to reduce effect of minor perturbations.
+///
 /// sum(exp(-distance([i], [j]) ^2 / 2 * pi * sigma^2) * (src1[i] - src2[i]) *
 /// (src1[j] - src2[j]))
-/// 
+///
 /// * Best with images of similar aspect ratios and dimensions
 /// * Compare for ~exactness (if two images are roughly identical)
 /// * Returns percentage difference (0.0 - no difference, 1.0 - 100% difference)
@@ -210,9 +210,8 @@
     var gaussNorm = 0.0; // factor to divide by to normalize
 
     final SRC_PERCENTAGE = 0.005;
-    final smallerDim = (src1.width < src1.height)? 
-                        src1.width : src1.height;
-                        
+    final smallerDim = (src1.width < src1.height) ? src1.width : src1.height;
+
     final sigma = SRC_PERCENTAGE * smallerDim;
     final offset = (sigma).ceil();
     final len = 1 + offset * 2;
@@ -225,20 +224,16 @@
         var y = _pixelListPair.item2; // src2 pixel list
 
         if (j >= 0 && j < y.length) {
-<<<<<<< HEAD
-          sum += exp(-pow(_distance(i, j, src1.width), 2) / 2 * pow(sigma, 2)) *
+          var gauss =
+              exp(-pow(_distance(i, j, src1.width), 2) / 2 * pow(sigma, 2));
+
+          gaussNorm += gauss;
+
+          sum += gauss *
               (_grayValue(x[i]) - _grayValue(y[i])) /
               255 *
               (_grayValue(x[j]) - _grayValue(y[j])) /
               255;
-=======
-          var gauss = exp(-pow(_distance(i, j, src1.width), 2) / 2 * pow(sigma, 2));
-
-          gaussNorm += gauss;
-
-          sum += gauss * (_grayValue(x[i]) - _grayValue(y[i])) / 255 *
-                (_grayValue(x[j]) - _grayValue(y[j])) / 255;
->>>>>>> 5a6cbf66
         }
 
         if (j == (start + len)) {
@@ -423,18 +418,12 @@
 /// The chi-square distance formula is applied to compute the distance between each bin:
 ///
 /// 0.5* sum((binCount1 - binCount2)^2 / (binCount1 + binCount2))
-<<<<<<< HEAD
-///
-/// Number of histograms bins is 256. Frequencies for RGB intensities are counted in
-/// one histogram representation.
-=======
-/// 
+///
 /// Number of histograms bins is 256. Three histograms represent RGB distributions.
-/// 
+///
 /// * Works with images of all aspect ratios and dimensions
 /// * Compare for similarity (if two images are similar based on their color distribution)
 /// * Returns percentage difference (0.0 - no difference, 1.0 - 100% difference)
->>>>>>> 5a6cbf66
 class ChiSquareHistogramAlgorithm extends HistogramAlgorithm {
   /// Calculates histogram similarity using chi-squared distance
   @override
@@ -477,18 +466,12 @@
 /// percentage similarity in pixel intensity frequencies:
 ///
 /// sum(min(binCount1, binCount2))
-<<<<<<< HEAD
-///
-/// Number of histograms bins is 256. Frequencies for RGB intensities are counted in
-/// one histogram representation.
-=======
-/// 
+///
 /// Number of histograms bins is 256. Three histograms represent RGB distributions.
-/// 
+///
 /// * Best with images of similar aspect ratios and dimensions
 /// * Compare for similarity (if two images are similar based on their color distribution)
 /// * Returns percentage similarity (0.0 - no similarity, 1.0 - 100% similarity)
->>>>>>> 5a6cbf66
 class IntersectionHistogramAlgorithm extends HistogramAlgorithm {
   /// Calculates histogram similarity using standard intersection
   @override
