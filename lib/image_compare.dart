--- conflicted
+++ resolved
@@ -118,12 +118,7 @@
 /// * Best with images of similar aspect ratios and dimensions
 /// * Compare for exactness (if two images are identical)
 /// * Returns percentage difference (0.0 - no difference, 1.0 - 100% difference)
-<<<<<<< HEAD
-class EuclideanColorDistanceAlgorithm extends DirectAlgorithm {
-=======
 class EuclideanColorDistance extends DirectAlgorithm {
-
->>>>>>> 0dcfdc44
   /// Computes euclidean color distance between two images
   /// of the same size
   @override
@@ -163,12 +158,7 @@
 /// * Best with images of similar aspect ratios and dimensions
 /// * Compare for exactness (if two images are identical)
 /// * Returns percentage similarity (0.0 - no similarity, 1.0 - 100% similarity)
-<<<<<<< HEAD
-class PixelMatchingAlgorithm extends DirectAlgorithm {
-=======
 class PixelMatching extends DirectAlgorithm {
-
->>>>>>> 0dcfdc44
   /// Computes overlap between two images's color intensities.
   /// Return value is the fraction similarity e.g. 0.1 means 10%
   @override
@@ -205,27 +195,16 @@
 ///
 /// Images are resized to the same dimensions (if dimensions don't match)
 /// and are grayscaled. A gaussian blur is applied when calculating distance
-<<<<<<< HEAD
 /// between pixel intensities. Spatial relationship is taken into account
-/// within the guassian function to reduce effect of minor perturbations.
-///
-=======
-/// between pixel intensities. Spatial relationship is taken into account 
-/// within the guassian function to reduce the effect of minor perturbations.  
-/// 
->>>>>>> 0dcfdc44
+/// within the guassian function to reduce the effect of minor perturbations.
+///
 /// sum(exp(-distance([i], [j]) ^2 / 2 * pi * sigma^2) * (src1[i] - src2[i]) *
 /// (src1[j] - src2[j]))
 ///
 /// * Best with images of similar aspect ratios and dimensions
 /// * Compare for ~exactness (if two images are roughly identical)
 /// * Returns percentage difference (0.0 - no difference, 1.0 - 100% difference)
-<<<<<<< HEAD
-class IMEDAlgorithm extends DirectAlgorithm {
-=======
 class IMED extends DirectAlgorithm {
-
->>>>>>> 0dcfdc44
   /// Computes distance between two images
   /// using image euclidean distance
   @override
